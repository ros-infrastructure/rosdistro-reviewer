# Copyright 2024 Open Source Robotics Foundation, Inc.
# Licensed under the Apache License, Version 2.0

from pathlib import Path
from pathlib import PurePosixPath
from typing import Any
from typing import Iterable
from typing import Mapping
from typing import Optional

from git import Repo
from rosdistro_reviewer.git_lines import get_added_lines
from rosdistro_reviewer.yaml_lines import AnnotatedSafeLoader
import yaml


def _contains(needle: Optional[range], haystack: Iterable[range]) -> bool:
    """
    Determine if a range intersects with any ranges in another group of ranges.

    :param needle: The candidate range to look for intersection with
    :param haystack: The group of other ranges to check for intersection with
    :returns: True if the candidate range intersects with at least one member
      of the other group of ranges, otherwise False.
    """
    if needle is not None:
        for straw in haystack:
            if needle.start < straw.stop and needle.stop > straw.start:
                return True
    return False


def _isolate(data, changes) -> None:
    if not hasattr(data, '__lines__'):
        return

    if not _contains(data.__lines__, changes):
        data.__lines__ = None

    if isinstance(data, list):
        for item in data:
            if hasattr(item, '__lines__'):
                if _contains(item.__lines__, changes):
                    _isolate(item, changes)
                else:
                    item.__lines__ = None

    elif isinstance(data, dict):
        for k, v in tuple(data.items()):
            if hasattr(k, '__lines__'):
                if _contains(k.__lines__, changes):
                    # If key was modified, consider everything under it to
                    # have been modified as well
                    continue
                k.__lines__ = None

            _isolate(v, changes)


def get_changed_yaml(
    path,
    paths,
    *,
    target_ref: Optional[str] = None,
    head_ref: Optional[str] = None,
) -> Optional[Mapping[str, Any]]:
    """
    Load YAML data with line annotations only on changed trees.

    :param path: Path on disk to the git repository
    :param paths: Repository-relative paths to YAML files to look for
      changes to
    :param target_ref: The git ref to base the diff from
    :param head_ref: The git ref where the changes have been made

    :returns: Mapping of YAML file paths to annotated YAML data,
      or None if no changes were detected
    """
    changes = get_added_lines(path, target_ref=target_ref,
                              head_ref=head_ref, paths=paths)
    if not changes:
        return None

    data = {}
    if head_ref is not None:
<<<<<<< HEAD
        with Repo(path) as repo:
            for yaml_path in paths:
                data[yaml_path] = yaml.load(
                    repo.tree(head_ref)[yaml_path].data_stream,
                    Loader=AnnotatedSafeLoader)
=======
        for yaml_path in paths:
            git_yaml_path = str(PurePosixPath(Path(yaml_path)))
            data[yaml_path] = yaml.load(
                repo.tree(head_ref)[git_yaml_path].data_stream,
                Loader=AnnotatedSafeLoader)
>>>>>>> a3225c3c
    else:
        for yaml_path in paths:
            with (path / yaml_path).open('r') as f:
                data[yaml_path] = yaml.load(f, Loader=AnnotatedSafeLoader)

    for yaml_path, yaml_data in data.items():
        _isolate(yaml_data, changes.get(yaml_path, ()))

    return data


def prune_changed_yaml(data: Any) -> None:
    """
    Prune sub-trees of annotated YAML data without line annotations.

    :param data: The YAML data to prune
    :returns: None
    """
    if isinstance(data, list):
        for idx, item in reversed(tuple(enumerate(data))):
            if getattr(item, '__lines__', None):
                prune_changed_yaml(item)
                continue
            del data[idx]

    elif isinstance(data, dict):
        for k, v in tuple(data.items()):
            if getattr(k, '__lines__', None):
                continue
            if getattr(v, '__lines__', None):
                prune_changed_yaml(v)
                continue

            del data[k]<|MERGE_RESOLUTION|>--- conflicted
+++ resolved
@@ -83,19 +83,12 @@
 
     data = {}
     if head_ref is not None:
-<<<<<<< HEAD
         with Repo(path) as repo:
             for yaml_path in paths:
+                git_yaml_path = str(PurePosixPath(Path(yaml_path)))
                 data[yaml_path] = yaml.load(
-                    repo.tree(head_ref)[yaml_path].data_stream,
+                    repo.tree(head_ref)[git_yaml_path].data_stream,
                     Loader=AnnotatedSafeLoader)
-=======
-        for yaml_path in paths:
-            git_yaml_path = str(PurePosixPath(Path(yaml_path)))
-            data[yaml_path] = yaml.load(
-                repo.tree(head_ref)[git_yaml_path].data_stream,
-                Loader=AnnotatedSafeLoader)
->>>>>>> a3225c3c
     else:
         for yaml_path in paths:
             with (path / yaml_path).open('r') as f:
